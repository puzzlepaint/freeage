--- conflicted
+++ resolved
@@ -1,16 +1,12 @@
-name: C/C++ CI 
+name: C/C++ CI
 
 on:
   push:
     branches: [ master ]
   pull_request:
     branches: [ master ]
-<<<<<<< HEAD
   release:
     types: [created]
-=======
-
->>>>>>> ab68635f
 
 jobs:
   build-linux:
